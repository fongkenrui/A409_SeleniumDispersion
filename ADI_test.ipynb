--- conflicted
+++ resolved
@@ -65,18 +65,6 @@
    "execution_count": null,
    "metadata": {},
    "outputs": [],
-<<<<<<< HEAD
-   "source": [
-    "print((D_high*conc.dt)/conc.dx**2)"
-   ]
-  },
-  {
-   "cell_type": "code",
-   "execution_count": null,
-   "metadata": {},
-   "outputs": [],
-=======
->>>>>>> 057dfa20
    "source": [
     "xcoords = conc.xcoords\n",
     "ycoords = conc.ycoords\n",
