
*.txt
*.pyc
A409_SeleniumDispersion.egg-info/PKG-INFO
test_commit.ipynb
*.gif
*.nc
<<<<<<< HEAD
*.ipynb
*.ipynb
/plots
=======

# Jupyter Notebook
.ipynb_checkpoints
>>>>>>> 52707538
<|MERGE_RESOLUTION|>--- conflicted
+++ resolved
@@ -5,12 +5,6 @@
 test_commit.ipynb
 *.gif
 *.nc
-<<<<<<< HEAD
-*.ipynb
-*.ipynb
-/plots
-=======
 
 # Jupyter Notebook
-.ipynb_checkpoints
->>>>>>> 52707538
+.ipynb_checkpoints