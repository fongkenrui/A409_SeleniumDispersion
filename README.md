--- conflicted
+++ resolved
@@ -1,5 +1,4 @@
 # A409_SeleniumDispersion
-<<<<<<< HEAD
 
 Final Project for ATSC 409
 
@@ -15,14 +14,3 @@
   `$ conda env create -f envs/environment.yaml`
   
   `$ conda activate numeric_2024_project`
-=======
-Final Project for ATSC 409
-
-## Environment Setup
-
-  $ cd A409_SeleniumDispersion
-  
-  $ conda env create -f envs/environment.yaml
-  
-  $ conda activate numeric_2024_project
->>>>>>> 93167c61
