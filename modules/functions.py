--- conflicted
+++ resolved
@@ -11,11 +11,7 @@
     returns:
         dC_dt (ArrayLike): A numpy ndarray for the interior points of the grid (size (N-2) by (N-2))
     """
-<<<<<<< HEAD
-    
-=======
 
->>>>>>> 7da8f4b3
     array_x, array_y = np.meshgrid(C.xcoords, C.ycoords, indexing='ij')
     array_x, array_y = array_x[1:-1, 1:-1], array_y[1:-1, 1:-1]
 
